# See https://help.github.com/articles/ignoring-files/ for more about ignoring files.

# dependencies
/node_modules
/.pnp
.pnp.js

# testing
/coverage

# next.js
/.next/
/out/

# production
/build

# misc
.DS_Store

# debug
npm-debug.log*
yarn-debug.log*
yarn-error.log*

# local env files
.env.local
.env.development.local
.env.test.local
.env.production.local
.env
scripts/pdfs
<<<<<<< HEAD
/pdfs
=======

# Turra caché
pdfs/turra-*.pdf
>>>>>>> cfa96459
<|MERGE_RESOLUTION|>--- conflicted
+++ resolved
@@ -30,10 +30,6 @@
 .env.production.local
 .env
 scripts/pdfs
-<<<<<<< HEAD
-/pdfs
-=======
 
 # Turra caché
-pdfs/turra-*.pdf
->>>>>>> cfa96459
+pdfs/turra-*.pdf